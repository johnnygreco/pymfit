--- conflicted
+++ resolved
@@ -17,20 +17,12 @@
 SERSIC_PARAMS = ['X0', 'Y0', 'PA', 'ell', 'n', 'I_e', 'r_e']
 
 
-<<<<<<< HEAD
 def run(img_fn, config_fn, mask_fn=None, var_fn=None, sigma=False, 
         save_model=False, save_res=False, out_fn='bestfit_imfit_params.dat', 
         config=None, psf_fn=None, poisson_mlr=False, quiet=False, 
         cashstat=False, mcmc=False, mcmc_prefix='mcmc_out', bootstrap=0, 
         bootstrap_fn=None, mcmc_kws={}, options='', pymfitter=False, 
         weights=False):
-=======
-def run(img_fn, config_fn, mask_fn=None, var_fn=None, sigma=False,
-        save_model=False, save_res=False, out_fn='bestfit_imfit_params.dat',
-        config=None, psf_fn=None, poisson_mlr=False, quiet=False,
-        cashstat=False, mcmc=False, mcmc_prefix='mcmc_out', bootstrap=0,
-        bootstrap_fn=None, mcmc_kws={}, options='', pymfitter=False):
->>>>>>> 703d0486
     """
     Run imfit.
 
@@ -103,19 +95,12 @@
     if mask_fn is not None:
         cmd += "--mask '" + mask_fn + "' "
     if var_fn is not None:
-<<<<<<< HEAD
         if sigma:
             cmd += "--noise '"+var_fn+"'  "
         elif weights:
             cmd += "--noise '"+var_fn+"' --errors-are-weights "
         else:
             cmd += "--noise '"+var_fn+"' --errors-are-variances "
-=======
-        if not sigma:
-            cmd += "--noise '" + var_fn + "' --errors-are-variances "
-        else:
-            cmd += "--noise '" + var_fn + "'  "
->>>>>>> 703d0486
     if psf_fn is not None:
         cmd += "--psf '" + psf_fn + "' "
 
