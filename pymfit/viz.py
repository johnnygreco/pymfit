"""
Collection of visualization functions for imfit.
"""
from __future__ import division, print_function


import numpy as np
import matplotlib.pyplot as plt
from astropy.io import fits
from astropy.visualization import ZScaleInterval
from astropy.convolution import convolve
from .sersic import Sersic
zscale = ZScaleInterval()

__all__ = ['img_mod_res']

<<<<<<< HEAD

def img_mod_res(img_fn, mod_params, mask_fn=None, cmap=plt.cm.gray_r, 
                save_fn=None, show=True, band=None, subplots=None, 
                titles=True, pixscale=0.168, psf_fn=None, zpt=27., 
                fontsize=20, **kwargs):
=======
def img_mod_res(img_fn, mod_params, mask_fn=None, cmap=plt.cm.gray_r,
                save_fn=None, show=True, band='', subplots=None,
                titles=True, pixscale=0.168, psf_fn=None, **kwargs):
>>>>>>> 703d0486
    """
    Show imfit results: image, model, and residual.
    """


    img = fits.getdata(img_fn)

    if subplots is None:
        subplot_kw = dict(xticks=[], yticks=[])
        fig, axes = plt.subplots(1, 3, subplot_kw=subplot_kw, **kwargs)
        fig.subplots_adjust(wspace=0.08)
    else:
        fig, axes = subplots

    s = Sersic(mod_params, pixscale=pixscale, zpt=zpt)
    model = s.array(img.shape)

    if psf_fn is not None:
        psf = fits.getdata(psf_fn)
        psf /= psf.sum()
        model = convolve(model, psf)

    res = img - model

    vmin, vmax = zscale.get_limits(img)

    param_labels = {}

    if titles:
        titles = ['Original Image', 'Model', 'Residual']
    else:
        titles = ['']*3


    for i, data in enumerate([img, model, res]):
        axes[i].imshow(data, vmin=vmin, vmax=vmax, origin='lower',
                       cmap=cmap, aspect='equal', rasterized=True)
        axes[i].set_title(titles[i], fontsize=fontsize + 4, y=1.01)

    if mask_fn is not None:
        mask = fits.getdata(mask_fn)
        mask = mask.astype(float)
        mask[mask==0.0] = np.nan
        axes[0].imshow(mask, origin='lower', alpha=0.4,
                       vmin=0, vmax=1, cmap='rainbow_r')

    x = 0.05
    y = 0.93
    dy = 0.09
    dx = 0.61
    fs = fontsize
    if band is not None:
        m_tot = r'$m_'+band+' = '+str(round(s.m_tot, 1))+'$'
    else:
        m_tot = r'$m = '+str(round(s.m_tot, 1))+'$'
    r_e = r'$r_\mathrm{eff}='+str(round(s.r_e*pixscale,1))+'^{\prime\prime}$'
    mu_0 = r'$\mu_0='+str(round(s.mu_0,1))+'$'
    mu_e = r'$\mu_e='+str(round(s.mu_e,1))+'$'
    n = r'$n = '+str(round(s.n,2))+'$'

    c = 'b'

    axes[1].text(x, y, m_tot, transform=axes[1].transAxes,
                 fontsize=fs, color=c)
    axes[1].text(x, y-dy, mu_0, transform=axes[1].transAxes,
                 fontsize=fs, color=c)
    axes[1].text(x, y-2*dy, mu_e, transform=axes[1].transAxes,
                 fontsize=fs, color=c)
    axes[1].text(x+dx, y, n, transform=axes[1].transAxes,
                 fontsize=fs, color=c)
    axes[1].text(x+dx, y-dy, r_e, transform=axes[1].transAxes,
                 fontsize=fs, color=c)
    if band is not None:
        axes[1].text(0.9, 0.05, band, color='r', transform=axes[1].transAxes,
                     fontsize=25)
    if 'reduced_chisq' in list(mod_params.keys()):
        chisq = r'$\chi^2_\mathrm{dof} = '+\
                str(round(mod_params['reduced_chisq'],2))+'$'
        axes[1].text(x+dx, y-2*dy, chisq, transform=axes[1].transAxes,
                     fontsize=fs, color=c)

    if show:
        plt.show()

    if save_fn is not None:
        fig.savefig(save_fn, bbox_inches='tight')<|MERGE_RESOLUTION|>--- conflicted
+++ resolved
@@ -14,17 +14,11 @@
 
 __all__ = ['img_mod_res']
 
-<<<<<<< HEAD
 
 def img_mod_res(img_fn, mod_params, mask_fn=None, cmap=plt.cm.gray_r, 
                 save_fn=None, show=True, band=None, subplots=None, 
                 titles=True, pixscale=0.168, psf_fn=None, zpt=27., 
                 fontsize=20, **kwargs):
-=======
-def img_mod_res(img_fn, mod_params, mask_fn=None, cmap=plt.cm.gray_r,
-                save_fn=None, show=True, band='', subplots=None,
-                titles=True, pixscale=0.168, psf_fn=None, **kwargs):
->>>>>>> 703d0486
     """
     Show imfit results: image, model, and residual.
     """
